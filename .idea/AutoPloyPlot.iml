--- conflicted
+++ resolved
@@ -2,11 +2,7 @@
 <module type="PYTHON_MODULE" version="4">
   <component name="NewModuleRootManager">
     <content url="file://$MODULE_DIR$" />
-<<<<<<< HEAD
-    <orderEntry type="jdk" jdkName="C:\Users\u5576564\AppData\Local\anaconda3\envs\PlotChem" jdkType="Python SDK" />
-=======
-    <orderEntry type="jdk" jdkName="PlotChem" jdkType="Python SDK" />
->>>>>>> 50f2b3d4
+    <orderEntry type="jdk" jdkName="AutoPloyPlot" jdkType="Python SDK" />
     <orderEntry type="sourceFolder" forTests="false" />
   </component>
 </module>